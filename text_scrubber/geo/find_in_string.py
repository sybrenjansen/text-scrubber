--- conflicted
+++ resolved
@@ -3,13 +3,8 @@
 
 import numpy as np
 
-<<<<<<< HEAD
 from text_scrubber.geo.geo import (clean_city, clean_country, clean_region,
-                                   normalize_city, normalize_country, normalize_region)
-=======
-from text_scrubber.geo.geo import (clean_city, clean_country, clean_state,
-                                   normalize_city, normalize_country, normalize_state, _CITY_RESOURCES)
->>>>>>> 880f95cd
+                                   normalize_city, normalize_country, normalize_region, _CITY_RESOURCES)
 
 # Tuple containing start and end idx
 Range = Tuple[int, int]
